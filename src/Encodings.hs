--- conflicted
+++ resolved
@@ -29,69 +29,7 @@
 import qualified Options.Applicative as Opt
 import qualified Test.QuickCheck as QC
 import Text.Printf (printf)
-<<<<<<< HEAD
-import Data.Maybe
-
--- | Interface for encode and decode something.
-class Encodable a where
-    encode :: EncodeFormat -> a -> BS.ByteString
-    decode :: EncodeFormat -> BS.ByteString -> Maybe a
-
-    -- Encode list of items with default implementation
-    encodeList :: EncodeFormat -> [a] -> BS.ByteString
-    encodeList fmt lst = foldr mappend BS.empty
-        [encode fmt e `mappend` pack (delimit fmt) | e <- lst]
-
-    -- Try to decode list of items with default implementation.
-    decodeList :: EncodeFormat -> BS.ByteString -> Maybe [a]
-    decodeList fmt s
-        | BS.null s = Just []
-        | otherwise = do
-            (e,s') <- tryDecode s
-            rest <- decodeList fmt s'
-            return $ e:rest
-      where
-        delim = pack $ delimit fmt
-
-        getProbes probe x = (probe,x) : case BS.null x of
-            True -> []
-            False -> getProbes
-                (BS.concat [probe,a]) (BS.drop (BS.length delim) b)
-          where
-            (a,b) = BS.breakSubstring delim x
-
-        tryDecode x = do
-            let probes = getProbes BS.empty x
-                firstOf [] = Nothing
-                firstOf ((Nothing,_):rest) = firstOf rest
-                firstOf ((Just a,b):_) = Just (a,b)
-            firstOf [(decode fmt a,b) | (a,b) <- probes]
-=======
 import Numeric (readHex)
->>>>>>> e82fdcf2
-
-    -- TODO: docs
-    decodeFirst :: EncodeFormat -> BS.ByteString ->
-                   (Maybe a, BS.ByteString)
-    decodeFirst fmt str =
-        case filter (isJust.fst)
-                    [(decode fmt pfx,rest)
-                     |(pfx,rest) <- (splits BS.empty str)] of
-          []       -> (Nothing, str)
-          (just:_) -> just
-      where
-        bsDelimiter :: BS.ByteString
-        bsDelimiter = pack $ delimit fmt
-
-        splits :: BS.ByteString -> BS.ByteString
-               -> [(BS.ByteString, BS.ByteString)]
-        splits pfx rest
-          | BS.null rest' = []
-          | otherwise     = (newPfx,newRest):(splits newPfx newRest)
-          where
-            (pfx',rest') = BS.breakSubstring bsDelimiter rest
-            newPfx = BS.append pfx pfx'
-            newRest = BS.drop (BS.length bsDelimiter) rest'
 
 -- | JSON format variants
 data JSONFormat
